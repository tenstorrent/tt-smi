[project]
name = "tt-smi"
version = "3.0.27"
description = "ncurses based hardware monitoring for Tenstorrent silicon"
readme = "README.md"
requires-python = ">=3.10"
license = {file = "LICENSE"}
authors = [
  { name = "Sam Bansal", email = "sbansal@tenstorrent.com" }
]
maintainers = [
  { name = "Sam Bansal", email = "sbansal@tenstorrent.com" }
]
classifiers = [
  "Development Status :: 4 - Beta",
  "Environment :: Console :: Curses",
  "License :: OSI Approved :: Apache Software License",
  "Programming Language :: Python :: 3",
  "Programming Language :: Python :: 3.7",
  "Programming Language :: Python :: 3.8",
  "Programming Language :: Python :: 3.9",
  "Programming Language :: Python :: 3.10",
  "Programming Language :: Python :: 3.11",
  "Programming Language :: Python :: 3 :: Only",
]
dependencies = [
  'distro>=1.8.0',
  'elasticsearch>=8.11.0',
  'pydantic>=1.2',
<<<<<<< HEAD
  'tt_tools_common @ git+https://github.com/tenstorrent/tt-tools-common.git@v1.4.17',
  'pyluwen @ git+https://github.com/tenstorrent/luwen.git@v0.7.5#subdirectory=crates/pyluwen',
  'rich>=13.7.0',
  'textual>=0.59.0',
  'pre-commit>=3.5.0',
  'importlib_resources>=6.1.1',
=======
  'tt_tools_common>=1.4.19',
  'pyluwen>=0.7.9',
  'rich==13.7.0',
  'textual==0.59.0',
  'pre-commit==3.5.0',
  'importlib_resources==6.1.1',
>>>>>>> a8bdb2d1
  'setuptools',
]

optional-dependencies.dev = [
  "black == 24.10.0; python_version >= '3.9'",
  "black == 24.8.0; python_version == '3.8'",
  "black == 23.3.0; python_version == '3.7'"
]

[project.urls]
"Homepage" = "http://tenstorrent.com"
"Bug Reports" = "https://github.com/tenstorrent/tt-smi/issues"
"Source" = "https://github.com/tenstorrent/tt-smi"

[project.scripts]
tt-smi = "tt_smi:main"

[tool.setuptools]
include-package-data = true

[tool.setuptools.package-data]
"*" = [
  'data/version.txt',
  "*.css",
  "data/*/*.yaml",
  "data/*/*/*.yaml",
]

[tools.setuptools.exclude-package-data]
"*" = [
  'build',
]

[tool.setuptools.packages.find]
where = [ ".", ]

[build-system]
# These are the assumed default build requirements from pip:
# https://pip.pypa.io/en/stable/reference/pip/#pep-517-and-518-support
requires = [
  "setuptools>=43.0.0",
  "wheel"
]
build-backend = "setuptools.build_meta"

# vim: expandtab:ts=2:sw=2:ai<|MERGE_RESOLUTION|>--- conflicted
+++ resolved
@@ -27,21 +27,12 @@
   'distro>=1.8.0',
   'elasticsearch>=8.11.0',
   'pydantic>=1.2',
-<<<<<<< HEAD
-  'tt_tools_common @ git+https://github.com/tenstorrent/tt-tools-common.git@v1.4.17',
-  'pyluwen @ git+https://github.com/tenstorrent/luwen.git@v0.7.5#subdirectory=crates/pyluwen',
+  'tt_tools_common>=1.4.19',
+  'pyluwen>=0.7.9',
   'rich>=13.7.0',
   'textual>=0.59.0',
   'pre-commit>=3.5.0',
   'importlib_resources>=6.1.1',
-=======
-  'tt_tools_common>=1.4.19',
-  'pyluwen>=0.7.9',
-  'rich==13.7.0',
-  'textual==0.59.0',
-  'pre-commit==3.5.0',
-  'importlib_resources==6.1.1',
->>>>>>> a8bdb2d1
   'setuptools',
 ]
 
